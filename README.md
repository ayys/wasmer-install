--- conflicted
+++ resolved
@@ -23,11 +23,7 @@
 **With Shell:**
 
 ```sh
-<<<<<<< HEAD
-curl https://get.wasmer.io -sSfL | sh -s 2.1.0
-=======
-curl https://get.wasmer.io -sSfL | sh -s "2.1.1"
->>>>>>> d94fa756
+curl https://get.wasmer.io -sSfL | sh -s "2.2.1"
 ```
 
 **With PowerShell:**
